from __future__ import annotations
from typing import Tuple, NoReturn
from ...base import BaseEstimator
import numpy as np
from itertools import product
from IMLearn.metrics import misclassification_error as MSE


class DecisionStump(BaseEstimator):
    """
    A decision stump classifier for {-1,1} labels according to the CART algorithm

    Attributes
    ----------
    self.threshold_ : float
        The threshold by which the data is split

    self.j_ : int
        The index of the feature by which to split the data

    self.sign_: int
        The label to predict for samples where the value of the j'th feature is about the threshold
    """
    def __init__(self) -> DecisionStump:
        """
        Instantiate a Decision stump classifier
        """
        super().__init__()
        self.threshold_, self.j_, self.sign_ = None, None, None

    def _fit(self, X: np.ndarray, y: np.ndarray) -> NoReturn:
        """
        fits a decision stump to the given data

        Parameters
        ----------
        X : ndarray of shape (n_samples, n_features)
            Input data to fit an estimator for

        y : ndarray of shape (n_samples, )
            Responses of input data to fit to
        """
        dic_mse = {}
        samp, feat_num = X.shape
        for feature in range(feat_num):
            thr1, thr_err1 = self._find_threshold(X[:, feature], y, 1)
            thr2, thr_err2 = self._find_threshold(X[:, feature], y, -1)
            if thr_err1 <= thr_err2:
                dic_mse[thr_err1] = [thr1, feature, 1]
            else:
                dic_mse[thr_err2] = [thr2, feature, -1]
        min_feat = min(dic_mse)
        self.threshold_ = dic_mse[min_feat][0]
        self.j_ = dic_mse[min_feat][1]
        self.sign_ = dic_mse[min_feat][2]





    def _predict(self, X: np.ndarray) -> np.ndarray:
        """
        Predict responses for given samples using fitted estimator

        Parameters
        ----------
        X : ndarray of shape (n_samples, n_features)
            Input data to predict responses for

        y : ndarray of shape (n_samples, )
            Responses of input data to fit to

        Returns
        -------
        responses : ndarray of shape (n_samples, )
            Predicted responses of given samples

        Notes
        -----
        Feature values strictly below threshold are predicted as `-sign` whereas values which equal
        to or above the threshold are predicted as `sign`
        """
        size = X.shape[0]
        y_pred = np.zeros(size)
        for i in range(size):
            if X[i][self.j_] >= self.threshold_:
                y_pred[i] = self.sign_
            else:
                y_pred[i] = -self.sign_
        return y_pred

<<<<<<< HEAD

    def _find_threshold(self, values: np.ndarray, labels: np.ndarray, sign: int) -> tuple:
=======
    def _find_threshold(self, values: np.ndarray, labels: np.ndarray, sign: int) -> Tuple[float, float]:
>>>>>>> c87be5d7
        """
        Given a feature vector and labels, find a threshold by which to perform a split
        The threshold is found according to the value minimizing the misclassification
        error along this feature

        Parameters
        ----------
        values: ndarray of shape (n_samples,)
            A feature vector to find a splitting threshold for

        labels: ndarray of shape (n_samples,)
            The labels to compare against

        sign: int
            Predicted label assigned to values equal to or above threshold

        Returns
        -------
        thr: float
            Threshold by which to perform split

        thr_err: float between 0 and 1
            Misclassificaiton error of returned threshold

        Notes
        -----
        For every tested threshold, values strictly below threshold are predicted as `-sign` whereas values
        which equal to or above the threshold are predicted as `sign`
        """
        thr_err = 1.0
        thr = 0.0
        samp_size = values.size
        new_arr = np.zeros(samp_size)
        for i in range(samp_size):
            for j in range(samp_size):
                if values[j] >= values[i]:
                    new_arr[j] = sign
                else:
                    new_arr[j] = -sign
            temp_mse = MSE(labels, new_arr, True)
            if temp_mse < thr_err:
                thr_err = temp_mse
                thr = values[i]
        return thr, thr_err




    def _loss(self, X: np.ndarray, y: np.ndarray) -> float:
        """
        Evaluate performance under misclassification loss function

        Parameters
        ----------
        X : ndarray of shape (n_samples, n_features)
            Test samples

        y : ndarray of shape (n_samples, )
            True labels of test samples

        Returns
        -------
        loss : float
            Performance under missclassification loss function
        """
        y_pred = self.predict(X)
        return MSE(y, y_pred)<|MERGE_RESOLUTION|>--- conflicted
+++ resolved
@@ -80,21 +80,14 @@
         Feature values strictly below threshold are predicted as `-sign` whereas values which equal
         to or above the threshold are predicted as `sign`
         """
-        size = X.shape[0]
-        y_pred = np.zeros(size)
-        for i in range(size):
-            if X[i][self.j_] >= self.threshold_:
-                y_pred[i] = self.sign_
-            else:
-                y_pred[i] = -self.sign_
+
+        y_pred = self.sign_ * ((X[:, self.j_] >= self.threshold_) * 2 - 1)
         return y_pred
 
-<<<<<<< HEAD
 
-    def _find_threshold(self, values: np.ndarray, labels: np.ndarray, sign: int) -> tuple:
-=======
+
     def _find_threshold(self, values: np.ndarray, labels: np.ndarray, sign: int) -> Tuple[float, float]:
->>>>>>> c87be5d7
+
         """
         Given a feature vector and labels, find a threshold by which to perform a split
         The threshold is found according to the value minimizing the misclassification
@@ -124,23 +117,19 @@
         For every tested threshold, values strictly below threshold are predicted as `-sign` whereas values
         which equal to or above the threshold are predicted as `sign`
         """
-        thr_err = 1.0
-        thr = 0.0
-        samp_size = values.size
-        new_arr = np.zeros(samp_size)
-        for i in range(samp_size):
-            for j in range(samp_size):
-                if values[j] >= values[i]:
-                    new_arr[j] = sign
-                else:
-                    new_arr[j] = -sign
-            temp_mse = MSE(labels, new_arr, True)
-            if temp_mse < thr_err:
-                thr_err = temp_mse
-                thr = values[i]
-        return thr, thr_err
 
-
+        sort_idx = np.argsort(values)
+        # sort to one asix usefull to find threshold
+        values, labels = values[sort_idx], labels[sort_idx]
+        temp_err = np.sum(np.abs(labels[np.sign(labels) == sign])) # if != or == because want to find the
+        # abs for taking |D| because might have -D
+        temp_thr = np.concatenate(
+            [[-np.inf], (values[1:] + values[:-1]) / 2, [np.inf]])
+        # making average between 2 close points to improve the calculate
+        # of the treshold like in the recitation
+        losses = np.append(temp_err, temp_err - np.cumsum(labels * sign))
+        minimal_loss = np.argmin(losses)
+        return temp_thr[minimal_loss], losses[minimal_loss]
 
 
     def _loss(self, X: np.ndarray, y: np.ndarray) -> float:
@@ -161,4 +150,29 @@
             Performance under missclassification loss function
         """
         y_pred = self.predict(X)
-        return MSE(y, y_pred)+        return MSE(y, y_pred)
+
+    # y_temp = np.full(values.size, sign)
+    # thr_err = MSE(np.sign(labels),y_temp)
+    # thr = values[0]
+    # # thr = 0.0
+    # # thr_err = 1.0
+    # samp_size = values.size
+    # # new_arr = np.zeros(samp_size)
+    # for i in range(samp_size):
+    #     y_temp[i]= -sign
+    #     temp_err = MSE(np.sign(labels), y_temp)
+    #     if temp_err<thr_err:
+    #         thr = values[i]
+    #         thr_err = temp_err
+    #     # for j in range(samp_size):
+    #     #     if values[j] >= values[i]:
+    #     #         new_arr[j] = sign
+    #     #     else:
+    #     #         new_arr[j] = -sign
+    #     # temp_mse = MSE(np.sign(labels), new_arr, True)
+    #     # if temp_mse < thr_err:
+    #     #     thr_err = temp_mse
+    #     #     thr = values[i]
+    #
+    # return thr, thr_err